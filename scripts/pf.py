--- conflicted
+++ resolved
@@ -166,32 +166,13 @@
             return
 
         for particle in self.particle_cloud:
-<<<<<<< HEAD
-            # difference in angle between robot and particle
-            delta_angle = particle.theta - self.current_odom_xy_theta[2]
-
-            # actual "have traveled" deltas
-            x = delta[0] + normal(0, .01)
-            y = delta[1] + normal(0, .01)
-            theta = delta[2] + normal(0, .01)
-            # TODO better randomness - scale?
-
-            pdelta = (math.cos(delta_angle) * x + math.sin(delta_angle) * y,
-                      math.sin(delta_angle) * x + math.cos(delta_angle) * y,
-                      theta)
-
-            particle.x += pdelta[0]
-            particle.y += pdelta[1]
-            particle.theta += pdelta[2]
-=======
             r1 = math.atan2(delta[1], delta[0]) - old_odom_xy_theta[2]
             d = math.sqrt((delta[0]**2) + (delta[1]**2))
 
-            particle.theta += r1
-            particle.x += d * math.cos(particle.theta)
-            particle.y += d * math.sin(particle.theta)
-            particle.theta += delta[2] - r1
->>>>>>> 43054fcc
+            particle.theta += r1 % 360
+            particle.x += d * math.cos(particle.theta) + normal(0,0.01)
+            particle.y += d * math.sin(particle.theta) + normal(0,0.01)
+            particle.theta += (delta[2] - r1 + normal(0,0.01)) % 360
         # For added difficulty: Implement sample_motion_odometry (Prob Rob p 136)
 
     def map_calc_range(self,x,y,theta):
